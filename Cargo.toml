--- conflicted
+++ resolved
@@ -15,13 +15,8 @@
 log = "0.4"
 derive_builder= "0.13"
 fastrand = "2.0"
-<<<<<<< HEAD
-ustr = "0.10"
+ustr = "1.0"
 cached = "0.48"
-=======
-ustr = "1.0"
-cached = "0.47"
->>>>>>> 1847af17
 byte-unit = "5.1"
 itertools = "0.12"
 coarsetime = "0.1"
